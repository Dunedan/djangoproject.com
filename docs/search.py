# -*- coding: utf-8 -*-
from django.core.paginator import EmptyPage, Page, PageNotAnInteger, Paginator
from django.utils.html import strip_tags
from django.utils.text import unescape_entities
from elasticsearch.helpers import streaming_bulk
<<<<<<< HEAD
from elasticsearch_dsl import (Long, DocType, String, Nested, Object, Mapping,
                               analysis)
=======
from elasticsearch_dsl import DocType, Long, Mapping, Nested, Object, String
>>>>>>> 3a6505ba
from elasticsearch_dsl.connections import connections

from .models import Document, document_url


class SearchPaginator(Paginator):
    """
    A better paginator for search results

    The normal Paginator does a .count() query and then a slice. Since ES
    results contain the total number of results, we can take an optimistic
    slice and then adjust the count.
    """
    def validate_number(self, number):
        """
        Validates the given 1-based page number.

        This class overrides the default behavior and ignores the upper bound.
        """
        try:
            number = int(number)
        except (TypeError, ValueError):
            raise PageNotAnInteger('That page number is not an integer')
        if number < 1:
            raise EmptyPage('That page number is less than 1')
        return number

    def page(self, number):
        """
        Returns a page object.

        This class overrides the default behavior and ignores "orphans" and
        assigns the count from the ES result to the Paginator.

        """
        number = self.validate_number(number)
        bottom = (number - 1) * self.per_page
        top = bottom + self.per_page

        # Force the search to evaluate and then attach the count. We want to
        # avoid an extra useless query even if there are no results, so we
        # directly fetch the count from hits.
        result = self.object_list[bottom:top].execute()
        page = Page(result.hits, number, self)
        # Update the `_count`.
        self._count = page.object_list.total
        # Also store the aggregations, if any.
        if hasattr(result, 'aggregations'):
            page.aggregations = result.aggregations

        # Now that we have the count validate that the page number isn't higher
        # than the possible number of pages and adjust accordingly.
        if number > self.num_pages:
            if number == 1 and self.allow_empty_first_page:
                pass
            else:
                raise EmptyPage('That page contains no results')
        return page


class ImprovedDocType(DocType):

    @classmethod
    def index_all(cls, using=None, delete=False, **kwargs):
        def actions_generator():
            for obj in cls.index_queryset().iterator():
                doc_dict = cls.from_django(obj).to_dict()
                doc_dict['_id'] = obj.id
                yield doc_dict

        client = connections.get_connection(using or cls._doc_type.using)
        if delete:
            client.indices.delete(index=cls._doc_type.index, ignore=[400, 404])
        cls._doc_type.init()
        for ok, item in streaming_bulk(client, actions_generator(),
                                       index=cls._doc_type.index,
                                       doc_type=cls._doc_type.name,
                                       raise_on_error=True,
                                       refresh=True,
                                       **kwargs):
            yield ok, item

    @classmethod
    def index_queryset(cls):
        return cls.model._default_manager.all()

    @classmethod
    def index_object(cls, obj):
        return cls.from_django(obj).save()

    @classmethod
    def unindex_object(cls, obj):
        return cls.get(id=obj.pk).delete()

    @classmethod
    def from_django(cls, obj):
        raise NotImplementedError('You must define a from_django classmethod '
                                  'to map ORM object fields to ES fields')


analysis.Tokenizer._builtins = analysis.TOKENIZERS = frozenset((
    'keyword', 'standard', 'path_hierarchy', 'whitespace'
))


class PathHierarchyTokenizer(analysis.Tokenizer):
    name = 'path_hierarchy'


class WhitespaceTokenizer(analysis.Tokenizer):
    name = 'whitespace'


path_analyzer = analysis.CustomAnalyzer('path',
                                        tokenizer='path_hierarchy',
                                        filter=['lowercase'])


lower_whitespace_analyzer = analysis.analyzer('lower_whitespace',
                                              tokenizer='whitespace',
                                              filter=['lowercase', 'stop'],
                                              char_filter=['html_strip'])


class DocumentDocType(ImprovedDocType):
    """
    The main documentation doc type to be used for searching.
    It stores a bit of meta data so we don't have to hit the db
    when rendering search results.

    The search view will be using the 'lang' and 'version' fields
    of the document's release to filter the search results, depending
    which was found in the URL.

    The breadcrumbs are shown under the search result title.
    """
    model = Document

    id = Long()
    title = String(analyzer=lower_whitespace_analyzer, boost=1.2)
    path = String(index='no', analyzer=path_analyzer)
    content = String(analyzer=lower_whitespace_analyzer)
    content_raw = String(index_options='offsets')
    release = Object(properties={
        'id': Long(),
        'version': String(index='not_analyzed'),
        'lang': String(index='not_analyzed'),
    })
    breadcrumbs = Nested(properties={
        'title': String(index='not_analyzed'),
        'path': String(index='not_analyzed'),
    })

    class Meta:
        index = 'docs'
        doc_type = 'document'

    @classmethod
    def index_queryset(cls):
        qs = super(DocumentDocType, cls).index_queryset()
        return (
            # don't index the module pages since source code is hard to
            # combine with full text search
            qs.exclude(path__startswith='_modules')
            # not the crazy big flattened index of the CBVs
              .exclude(path__startswith='ref/class-based-views/flattened-index')
              .select_related('release'))

    @classmethod
    def from_django(cls, obj):
        # turns HTML entities into unicode characters again and removes
        # all HTML tags, aka "plain text" versio of the document
        raw_body = strip_tags(unescape_entities(obj.body).replace(u'¶', ''))
        doc = cls(path=obj.path,
                  title=obj.title,
                  content=obj.body,
                  content_raw=raw_body,
                  meta={'id': obj.id})
        doc.release = {
            'id': obj.release.id,
            'lang': obj.release.lang,
            'version': obj.release.version,
        }
        breadcrumbs = []
        for breadcrumb in cls.model.objects.breadcrumbs(obj):
            breadcrumbs.append({
                'title': breadcrumb.title,
                'path': breadcrumb.path,
            })
        doc.breadcrumbs = breadcrumbs
        return doc

    def get_absolute_url(self):
        return document_url(self)<|MERGE_RESOLUTION|>--- conflicted
+++ resolved
@@ -3,12 +3,7 @@
 from django.utils.html import strip_tags
 from django.utils.text import unescape_entities
 from elasticsearch.helpers import streaming_bulk
-<<<<<<< HEAD
-from elasticsearch_dsl import (Long, DocType, String, Nested, Object, Mapping,
-                               analysis)
-=======
-from elasticsearch_dsl import DocType, Long, Mapping, Nested, Object, String
->>>>>>> 3a6505ba
+from elasticsearch_dsl import analysis, DocType, Long, Nested, Object, String
 from elasticsearch_dsl.connections import connections
 
 from .models import Document, document_url
