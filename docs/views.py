import datetime
import json

from django.conf import settings
from django.contrib.contenttypes.models import ContentType
from django.contrib.sitemaps.views import x_robots_tag
from django.contrib.sites.models import Site
from django.core.paginator import InvalidPage, Paginator
from django.http import Http404, JsonResponse
from django.shortcuts import redirect, render
from django.template.response import TemplateResponse
from django.utils.translation import activate, ugettext_lazy as _
from django.views import static
from django.views.decorators.cache import cache_page
from django_hosts.resolvers import reverse

from .forms import DocSearchForm
from .models import Document, DocumentRelease
from .utils import get_doc_path_or_404, get_doc_root_or_404


def index(request):
    return redirect(DocumentRelease.objects.current())


def language(request, lang):
    return redirect(DocumentRelease.objects.current(lang))


def stable(request, lang, version, url):
    path = request.get_full_path()
    current_version = DocumentRelease.objects.current_version()
    return redirect(path.replace(version, current_version, 1))


def document(request, lang, version, url):
    # If either of these can't be encoded as ascii then later on down the line an
    # exception will be emitted by unipath, proactively check for bad data (mostly
    # from the Googlebot) so we can give a nice 404 error.
    try:
        lang.encode("ascii")
        version.encode("ascii")
        url.encode("ascii")
    except UnicodeEncodeError:
        raise Http404

    if lang != 'en':
        activate(lang)

    canonical_version = DocumentRelease.objects.current_version()
    canonical = version == canonical_version
    if version == 'stable':
        version = canonical_version

    docroot = get_doc_root_or_404(lang, version)
    doc_path = get_doc_path_or_404(docroot, url)
    try:
        release = DocumentRelease.objects.get_by_version_and_lang(version, lang)
    except DocumentRelease.DoesNotExist:
        raise Http404

    if version == 'dev':
        rtd_version = 'latest'
    else:
        rtd_version = version + '.x'

    template_names = [
        'docs/%s.html' % str(doc_path.relative_to(docroot)).replace(str(doc_path.suffix), ''),
        'docs/doc.html',
    ]

    def load_json_file(path):
        with path.open('r') as f:
            return json.load(f)

    context = {
        'doc': load_json_file(doc_path),
        'env': load_json_file(docroot.joinpath('globalcontext.json')),
        'lang': lang,
        'version': version,
        'canonical_version': canonical_version,
        'canonical': canonical,
        'available_languages': DocumentRelease.objects.get_available_languages_by_version(version),
        'release': release,
        'rtd_version': rtd_version,
        'docurl': url,
        'update_date': datetime.datetime.fromtimestamp((docroot.joinpath('last_build')).stat().st_mtime),
        'redirect_from': request.GET.get('from', None),
    }
    return render(request, template_names, context)


def pot_file(request, pot_name):
    version = DocumentRelease.objects.current().version
    doc_root = str(get_doc_root_or_404('en', version, subroot='gettext'))
    return static.serve(request, document_root=doc_root, path=pot_name)


def sphinx_static(request, lang, version, path, subpath=None):
    """
    Serve Sphinx static assets from a subdir of the build location.
    """
    document_root = str(get_doc_root_or_404(lang, version).joinpath(subpath))
    return static.serve(request, document_root=document_root, path=path)


def objects_inventory(request, lang, version):
    response = static.serve(request,
                            document_root=str(get_doc_root_or_404(lang, version)),
                            path="objects.inv")
    response['Content-Type'] = "text/plain"
    return response


def redirect_index(request, *args, **kwargs):
    assert request.path.endswith('index/')
    return redirect(request.path[:-6])


def redirect_search(request):
    """
    Legacy search view to handle old queries correctly, e.g. in scraping
    sites, command line interface etc.
    """
    release = DocumentRelease.objects.current()
    kwargs = {
        'lang': release.lang,
        'version': release.version,
    }
    search_url = reverse('document-search', host='docs', kwargs=kwargs)
    q = request.GET.get('q') or None
    if q:
        search_url += '?q=%s' % q
    return redirect(search_url)


def search_results(request, lang, version, per_page=10, orphans=3):
    """
    Search view to handle language and version specific queries.
    The old search view is being redirected here.
    """
    try:
        release = DocumentRelease.objects.get_by_version_and_lang(version, lang)
    except DocumentRelease.DoesNotExist:
        raise Http404
    form = DocSearchForm(request.GET or None, release=release)

    context = {
        'form': form,
        'lang': release.lang,
        'version': release.version,
        'release': release,
        'searchparams': request.GET.urlencode(),
    }

    if form.is_valid():
        q = form.cleaned_data.get('q')

        if q:
            # catch queries that are coming from browser search bars
<<<<<<< HEAD
            exact = Document.objects.filter(release=release) \
                                    .filter(title=q).first()
=======
            exact = Document.objects.filter(release=release, title=q).first()
>>>>>>> fc0a08c1
            if exact is not None:
                return redirect(exact)

            # let's just use simple queries since they allow some
            # neat syntaxes for exclusion etc. For more info see

            # POSTGRES_MAGIC_IN_HERE

            results = Document.objects.filter(
                release=release, title__search=q
            )

            # should = [
            #     query.Common(_all={'query': q, 'cutoff_frequency': 0.001}),
            #     query.SimpleQueryString(fields=['title', '_all'],
            #                             query=q,
            #                             default_operator='and'),
            # ]

            # then apply the queries and filter out anything not matching
            # the wanted version and language, also highlight the content
            # and order the highlighted snippets by score so that the most
            # fitting result is used
            # results = (DocumentDocType.search()
            #                           .query(query.Bool(should=should))
            #                           .filter('term', release__lang=release.lang)
            #                           .filter('term', release__version=release.version)
            #                           .highlight_options(order='score')
            #                           .highlight('content_raw')
            #                           .extra(min_score=.01))

            page_number = request.GET.get('page') or 1
            paginator = Paginator(results, per_page=per_page, orphans=orphans)

            try:
                page_number = int(page_number)
            except ValueError:
                if page_number == 'last':
                    page_number = paginator.num_pages
                else:
                    raise Http404(_("Page is not 'last', "
                                    "nor can it be converted to an int."))

            try:
                page = paginator.page(page_number)
            except InvalidPage as e:
                raise Http404(_('Invalid page (%(page_number)s): %(message)s') % {
                    'page_number': page_number,
                    'message': str(e)
                })

            context.update({
                'query': q,
                'page': page,
                'paginator': paginator,
            })

    if release.lang != 'en':
        activate(release.lang)

    return render(request, 'docs/search_results.html', context)


def search_suggestions(request, lang, version, per_page=20):
    """
    The endpoint for the OpenSearch browser integration.

    This will do a simple prefix match against the title to catch
    documents with a meaningful title.

    The link list contains redirect URLs so that IE will correctly
    redirect to those documents.
    """
    try:
        release = DocumentRelease.objects.get_by_version_and_lang(version, lang)
    except DocumentRelease.DoesNotExist:
        raise Http404

    form = DocSearchForm(request.GET or None, release=release)
    suggestions = []

    if form.is_valid():
        q = form.cleaned_data.get('q')
        if q:
            results = Document.objects.filter(release__lang=release.lang) \
                                      .filter(release__version=release.version) \
                                      .filter(title__search=q)
            suggestions.append(q)
            titles = []
            links = []
            content_type = ContentType.objects.get_for_model(Document)
            for result in results:
                titles.append(result.title)
                kwargs = {
                    'content_type_id': content_type.pk,
                    'object_id': result.meta.id,
                }
                links.append(reverse('contenttypes-shortcut', kwargs=kwargs))
            suggestions.append(titles)
            suggestions.append([])
            suggestions.append(links)

    return JsonResponse(suggestions, safe=False)


if not settings.DEBUG:
    # 1 hour to handle the many requests
    search_suggestions = cache_page(60 * 60)(search_suggestions)


def search_description(request, lang, version):
    """
    Render an OpenSearch description.
    """
    try:
        release = DocumentRelease.objects.get_by_version_and_lang(version, lang)
    except DocumentRelease.DoesNotExist:
        raise Http404
    context = {
        'site': Site.objects.get_current(),
        'release': release,
    }
    return render(request, 'docs/search_description.xml', context,
                  content_type='application/opensearchdescription+xml')


if not settings.DEBUG:
    # 1 week because there is no need to render it more often
    search_description = cache_page(60 * 60 * 24 * 7)(search_description)


@x_robots_tag
def sitemap_index(request, sitemaps):
    """
    Simplified version of django.contrib.sitemaps.views.index that uses
    django_hosts for URL reversing.
    """
    sites = []
    for section in sitemaps.keys():
        sitemap_url = reverse('document-sitemap', host='docs', kwargs={'section': section})
        sites.append(sitemap_url)
    return TemplateResponse(
        request,
        'sitemap_index.xml',
        {'sitemaps': sites},
        content_type='application/xml',
    )<|MERGE_RESOLUTION|>--- conflicted
+++ resolved
@@ -158,12 +158,7 @@
 
         if q:
             # catch queries that are coming from browser search bars
-<<<<<<< HEAD
-            exact = Document.objects.filter(release=release) \
-                                    .filter(title=q).first()
-=======
             exact = Document.objects.filter(release=release, title=q).first()
->>>>>>> fc0a08c1
             if exact is not None:
                 return redirect(exact)
 
