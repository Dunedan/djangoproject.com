{% extends "base_docs.html" %}

{% block title %}{{ doc.title|striptags|safe }} | Django documentation{% endblock %}

{% block extrahead %}
  {{ block.super }}
  <link rel="stylesheet" href="{{ MEDIA_URL }}css/docs/docs.css" type="text/css" />
  <link rel="stylesheet" href="{{ MEDIA_URL }}css/pygments.css" type="text/css" />
{% endblock %}

{% block billboard %}
  <h2><a href="{% url document-index lang=lang, version=version %}">Django documentation</a></h2>
{% endblock %}

{% block content %}

{% block body %}
  {% load docs %}
  {% get_all_doc_versions docurl as versions %}
  <ul id="doc-versions">
      {% for v in versions reversed %}
        {% if version != v %}
          <li class="other"><a href="{% url document-detail lang=lang, version=v, url=docurl %}">{{ v|upper }}</a></li>
        {% endif %}
      {% endfor %}
      <li class="current" title="{% if version == 'dev' %}This document is for Django's development version, which can be significantly different from previous releases.{% else %}This document describes Django {{ version }}.{% endif %} Click on the links on the left to see other versions."><span>Version: <strong>{{ version|upper }}</strong></span></li>
  </ul>
  {{ doc.body|safe }}
{% endblock %}

<div id="content-secondary">
  <h2 id="comments">Questions/Feedback</h2>
  <p>Having trouble? We'd like to help!</p>
  <ul>
    <li>
      Try the <a href="{% url document-detail lang=lang, version=version, url="faq" %}">FAQ</a>
      — it's got answers to many common questions.
    </li>
    <li>
      Search for information in the <a
      href="http://groups.google.com/group/django-users/">archives of the
      django-users mailing list</a>, or <a
      href="http://groups.google.com/group/django-users/">post a question</a>.
    </li>
    <li>
      Ask a question in the <a href="irc://irc.freenode.net/">#django IRC
      channel</a>, or search the <a href="http://botland.oebfare.com/logger/django/">IRC
      logs</a> to see if it has been asked before.
    </li>
    <li>
      If you notice errors with this documentation, please <a
      href="https://code.djangoproject.com/newticket?component=Documentation">
      open a ticket</a> and let us know! Please only use the ticket tracker for
      criticisms and improvements on the docs. For tech support, use the
      resources above.
    </li>
  </ul>
</div>
{% endblock %}

{% block content-related %}
  {% block search %}
    <h2>Search</h2>
    {% load docs %}
    {% search_form %}
  {% endblock %}

  {% block toc-wrapper %}
    <h2>Contents</h2>
    {% block toc %}
      {{ doc.toc|safe }}
    {% endblock %}
  {% endblock %}
  {% block browse-wrapper %}
    <h2>Browse</h2>
    <ul>
      {% block browse %}
        {% if doc.prev %}
          <li>Prev: <a href="{{ doc.prev.link }}">{{ doc.prev.title|safe }}</a></li>
        {% endif %}
        {% if doc.next %}
          <li>Next: <a href="{{ doc.next.link }}">{{ doc.next.title|safe }}</a></li>
        {% endif %}
        <li><a href="{% url document-detail lang=lang, version=version, url="contents" %}">Table of contents</a></li>
        {% for doc, title, accesskey, shorttitle in env.rellinks %}
          <li><a href="{% url document-detail lang=lang, version=version, url=doc %}">{{ title }}</a></li>
        {% endfor %}
      {% endblock %}
    </ul>
  {% endblock %}

  {% block breadcrumbs-wrapper %}
    <h2>You are here:</h2>
    <ul>
      {% block breadcrumbs %}
        <li>
          <a href="{% url document-index lang=lang, version=version %}">Django {{ version }} documentation</a>
          {% for p in doc.parents %}
            <ul><li><a href="{{ p.link }}">{{ p.title|safe }}</a>
          {% endfor %}
          <ul><li>{% block current-page-title %}{{ doc.title|safe }}{% endblock %}</li></ul>
          {% for p in doc.parents %}</li></ul>{% endfor %}
        </li>
      {% endblock %}
    </ul>
<<<<<<< HEAD

    {% if version != "1.1" and version != "1.0" %}
      <h2>Download:</h2>
      <p>
      {% if version == "dev" %}
        Offline (development version):
        <a href="{{ MEDIA_URL }}docs/django-docs-{{ version }}-{{ lang }}.zip">HTML</a> | 
        <a href="http://media.readthedocs.org/pdf/django/latest/django.pdf">PDF</a> | 
        <a href="http://media.readthedocs.org/epub/django/latest/django.epub">ePub</a>
      {% else %}
        Offline (Django {{ version }}):
        <a href="{{ MEDIA_URL }}docs/django-docs-{{ version }}-{{ lang }}.zip">HTML</a> | 
        <a href="http://media.readthedocs.org/pdf/django/{{ version }}.X/django.pdf">PDF</a> | 
        <a href="http://media.readthedocs.org/epub/django/{{ version }}.X/django.epub">ePub</a>
      {% endif %}
      <br>
      <span class="quiet">Provided by <a href="http://readthedocs.org/">Read the Docs</a>.
      </p>
    {% endif %}
=======
  {% endblock %}

  {% block last-update-wrapper %}
    <h3>Last update:</h3>
    <div>{{ update_date|date:"F j, Y, P" }} (<a href="http://www.timeanddate.com/worldclock/city.html?n=64">{{ update_date|date:"T" }}</a>)</div>
>>>>>>> 51539688
  {% endblock %}
{% endblock %}<|MERGE_RESOLUTION|>--- conflicted
+++ resolved
@@ -103,7 +103,6 @@
         </li>
       {% endblock %}
     </ul>
-<<<<<<< HEAD
 
     {% if version != "1.1" and version != "1.0" %}
       <h2>Download:</h2>
@@ -123,12 +122,5 @@
       <span class="quiet">Provided by <a href="http://readthedocs.org/">Read the Docs</a>.
       </p>
     {% endif %}
-=======
-  {% endblock %}
-
-  {% block last-update-wrapper %}
-    <h3>Last update:</h3>
-    <div>{{ update_date|date:"F j, Y, P" }} (<a href="http://www.timeanddate.com/worldclock/city.html?n=64">{{ update_date|date:"T" }}</a>)</div>
->>>>>>> 51539688
   {% endblock %}
 {% endblock %}