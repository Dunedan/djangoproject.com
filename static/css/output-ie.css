--- conflicted
+++ resolved
@@ -3297,13 +3297,13 @@
 samp {
   font-family: "Inconsolata", "Courier New", Courier, monospace;
   color: #0C4B33;
-  font-size: 1.05em;
+  font-size: 1.1em;
 }
 
 /* line 185, ../scss/_style.scss */
 span.pre {
   font-family: "Inconsolata", "Courier New", Courier, monospace;
-  font-size: 1.05em;
+  font-size: 1.1em;
 }
 
 /* line 191, ../scss/_style.scss */
@@ -5549,60 +5549,49 @@
   min-width: 768px;
 }
 
-<<<<<<< HEAD
-/* line 2158, ../scss/_style.scss */
-=======
-/* line 2153, ../scss/_style.scss */
->>>>>>> 2562fea4
+/* line 2159, ../scss/_style.scss */
 #outdated-warning {
   background-color: #ffbaba;
   color: #6A0E0E;
 }
 
-<<<<<<< HEAD
-=======
-/* line 2157, ../scss/_style.scss */
+/* line 2164, ../scss/_style.scss */
 #s-getting-help {
   display: none;
 }
 
->>>>>>> 2562fea4
-/* line 2163, ../scss/_style.scss */
+/* line 2170, ../scss/_style.scss */
 #docs-content {
   font-family: "Roboto", Corbel, Avenir, "Lucida Grande", "Lucida Sans", sans-serif;
   font-size: 16px;
   font-size: 1.6rem;
   line-height: 1.5em;
 }
-/* line 2167, ../scss/_style.scss */
+/* line 2174, ../scss/_style.scss */
 #docs-content a.reference {
   color: #6A0E0E;
   text-decoration: none;
   padding-bottom: 1px;
 }
-/* line 2173, ../scss/_style.scss */
+/* line 2180, ../scss/_style.scss */
 #docs-content a.reference:visited {
   border-color: #971414;
 }
-/* line 2177, ../scss/_style.scss */
+/* line 2184, ../scss/_style.scss */
 #docs-content a.reference:active, #docs-content a.reference:focus, #docs-content a.reference:hover {
   background: #F1FFF7;
   color: #BA2121;
 }
-/* line 2184, ../scss/_style.scss */
+/* line 2191, ../scss/_style.scss */
 #docs-content a.reference tt.literal {
   border-bottom: 1px dotted #798780;
 }
-/* line 2188, ../scss/_style.scss */
+/* line 2195, ../scss/_style.scss */
 #docs-content a.reference em {
   font-style: normal;
 }
 
-<<<<<<< HEAD
-/* line 2190, ../scss/_style.scss */
-=======
-/* line 2194, ../scss/_style.scss */
->>>>>>> 2562fea4
+/* line 2201, ../scss/_style.scss */
 .versionadded, .versionchanged, .versionmodified {
   color: #798780;
   font-family: "Roboto", Corbel, Avenir, "Lucida Grande", "Lucida Sans", sans-serif;
@@ -5615,53 +5604,33 @@
   -webkit-border-radius: 4px;
   border-radius: 4px;
 }
-<<<<<<< HEAD
-/* line 2201, ../scss/_style.scss */
-=======
-/* line 2205, ../scss/_style.scss */
->>>>>>> 2562fea4
+/* line 2212, ../scss/_style.scss */
 .versionadded p, .versionchanged p, .versionmodified p {
   font-weight: normal;
   margin-top: 0.3em;
 }
-/* line 2208, ../scss/_style.scss */
+/* line 2215, ../scss/_style.scss */
 .versionadded p:last-child, .versionchanged p:last-child, .versionmodified p:last-child {
   margin-bottom: 0;
 }
 
-<<<<<<< HEAD
-/* line 2208, ../scss/_style.scss */
+/* line 2222, ../scss/_style.scss */
 dl.function dt, dl.class dt, dl.method dt {
   font-weight: 700;
 }
-/* line 2211, ../scss/_style.scss */
-=======
-/* line 2215, ../scss/_style.scss */
-dl.function dt, dl.class dt, dl.method dt {
-  font-weight: 700;
-}
-/* line 2218, ../scss/_style.scss */
->>>>>>> 2562fea4
+/* line 2225, ../scss/_style.scss */
 dl.function dd, dl.class dd, dl.method dd {
   padding-left: 1.4em;
 }
 
-<<<<<<< HEAD
-/* line 2219, ../scss/_style.scss */
-=======
-/* line 2226, ../scss/_style.scss */
->>>>>>> 2562fea4
+/* line 2233, ../scss/_style.scss */
 .list-links {
   font-family: "Roboto", Corbel, Avenir, "Lucida Grande", "Lucida Sans", sans-serif;
   list-style: none;
   margin: 0;
   padding: 10px 0 0;
 }
-<<<<<<< HEAD
-/* line 2226, ../scss/_style.scss */
-=======
-/* line 2233, ../scss/_style.scss */
->>>>>>> 2562fea4
+/* line 2240, ../scss/_style.scss */
 .list-links a {
   color: #20AA76;
   text-decoration: none;
@@ -5675,11 +5644,7 @@
   color: #25c488;
   text-decoration: none;
 }
-<<<<<<< HEAD
-/* line 2230, ../scss/_style.scss */
-=======
-/* line 2237, ../scss/_style.scss */
->>>>>>> 2562fea4
+/* line 2244, ../scss/_style.scss */
 .list-links dt,
 .list-links li {
   font-size: 16px;
@@ -5687,37 +5652,21 @@
   margin-top: 15px;
   font-weight: 400;
 }
-<<<<<<< HEAD
-/* line 2235, ../scss/_style.scss */
-=======
-/* line 2242, ../scss/_style.scss */
->>>>>>> 2562fea4
+/* line 2249, ../scss/_style.scss */
 .list-links dt:first-child,
 .list-links li:first-child {
   margin-top: 0;
 }
-<<<<<<< HEAD
-/* line 2241, ../scss/_style.scss */
-=======
-/* line 2248, ../scss/_style.scss */
->>>>>>> 2562fea4
+/* line 2255, ../scss/_style.scss */
 .list-links dd {
   margin-top: 0;
   margin-bottom: 30px;
 }
-<<<<<<< HEAD
-/* line 2247, ../scss/_style.scss */
+/* line 2261, ../scss/_style.scss */
 [role="complementary"] .list-links {
   padding: 0;
 }
-/* line 2251, ../scss/_style.scss */
-=======
-/* line 2254, ../scss/_style.scss */
-[role="complementary"] .list-links {
-  padding: 0;
-}
-/* line 2258, ../scss/_style.scss */
->>>>>>> 2562fea4
+/* line 2265, ../scss/_style.scss */
 [role="complementary"] .list-links dt,
 [role="complementary"] .list-links li {
   font-size: 16px;
@@ -5726,57 +5675,33 @@
   margin-top: 0;
   padding-top: 20px;
 }
-<<<<<<< HEAD
-/* line 2258, ../scss/_style.scss */
-=======
-/* line 2265, ../scss/_style.scss */
->>>>>>> 2562fea4
+/* line 2272, ../scss/_style.scss */
 [role="complementary"] .list-links dt:first-child,
 [role="complementary"] .list-links li:first-child {
   border: none;
   padding-top: 0;
 }
-<<<<<<< HEAD
-/* line 2264, ../scss/_style.scss */
+/* line 2278, ../scss/_style.scss */
 [role="complementary"] .list-links li {
   padding: 14px 0 10px;
 }
-/* line 2268, ../scss/_style.scss */
-=======
-/* line 2271, ../scss/_style.scss */
-[role="complementary"] .list-links li {
-  padding: 14px 0 10px;
-}
-/* line 2275, ../scss/_style.scss */
->>>>>>> 2562fea4
+/* line 2282, ../scss/_style.scss */
 [role="complementary"] .list-links dd {
   font-size: 14px;
   font-size: 1.4rem;
   margin-bottom: 16px;
 }
-<<<<<<< HEAD
-/* line 2274, ../scss/_style.scss */
-=======
-/* line 2281, ../scss/_style.scss */
->>>>>>> 2562fea4
+/* line 2288, ../scss/_style.scss */
 .list-links + h2 {
   margin-top: 34px;
 }
 
-<<<<<<< HEAD
-/* line 2279, ../scss/_style.scss */
-=======
-/* line 2286, ../scss/_style.scss */
->>>>>>> 2562fea4
+/* line 2293, ../scss/_style.scss */
 .list-links-small {
   padding-left: 0;
   list-style: none;
 }
-<<<<<<< HEAD
-/* line 2283, ../scss/_style.scss */
-=======
-/* line 2290, ../scss/_style.scss */
->>>>>>> 2562fea4
+/* line 2297, ../scss/_style.scss */
 .list-links-small a {
   color: #20AA76;
   text-decoration: none;
@@ -5791,11 +5716,7 @@
   color: #25c488;
   text-decoration: none;
 }
-<<<<<<< HEAD
-/* line 2290, ../scss/_style.scss */
-=======
-/* line 2297, ../scss/_style.scss */
->>>>>>> 2562fea4
+/* line 2304, ../scss/_style.scss */
 .list-links-small li > a:before,
 .list-links-small dt > a:before {
   font-family: FontAwesome;
@@ -5805,147 +5726,79 @@
   width: 23px;
   height: 20px;
 }
-<<<<<<< HEAD
-/* line 2300, ../scss/_style.scss */
+/* line 2314, ../scss/_style.scss */
 .list-links-small dt {
   font-weight: 400;
 }
-/* line 2304, ../scss/_style.scss */
-=======
-/* line 2307, ../scss/_style.scss */
-.list-links-small dt {
-  font-weight: 400;
-}
-/* line 2311, ../scss/_style.scss */
->>>>>>> 2562fea4
+/* line 2318, ../scss/_style.scss */
 .list-links-small dd {
   color: #798780;
   padding-top: 2px;
 }
-<<<<<<< HEAD
-/* line 2310, ../scss/_style.scss */
+/* line 2324, ../scss/_style.scss */
 .list-links-small.docs-list {
   list-style: none;
 }
-/* line 2314, ../scss/_style.scss */
-=======
-/* line 2317, ../scss/_style.scss */
-.list-links-small.docs-list {
-  list-style: none;
-}
-/* line 2321, ../scss/_style.scss */
->>>>>>> 2562fea4
+/* line 2328, ../scss/_style.scss */
 .list-links-small.docs-list li > a:before,
 .list-links-small.docs-list dt > a:before {
   content: "\f0f6";
 }
-<<<<<<< HEAD
-/* line 2319, ../scss/_style.scss */
+/* line 2333, ../scss/_style.scss */
 .list-links-small.docs-list dd {
   padding-left: 24px;
 }
-/* line 2325, ../scss/_style.scss */
+/* line 2339, ../scss/_style.scss */
 .list-links-small.news-list {
   list-style: none;
 }
-/* line 2329, ../scss/_style.scss */
-=======
-/* line 2326, ../scss/_style.scss */
-.list-links-small.docs-list dd {
-  padding-left: 24px;
-}
-/* line 2332, ../scss/_style.scss */
-.list-links-small.news-list {
-  list-style: none;
-}
-/* line 2336, ../scss/_style.scss */
->>>>>>> 2562fea4
+/* line 2343, ../scss/_style.scss */
 .list-links-small.news-list li > a:before,
 .list-links-small.news-list dt > a:before {
   content: "\f0a1";
 }
-<<<<<<< HEAD
-/* line 2335, ../scss/_style.scss */
+/* line 2349, ../scss/_style.scss */
 .list-links-small.news-list dt.event > a:before {
   content: "\f133";
 }
-/* line 2340, ../scss/_style.scss */
+/* line 2354, ../scss/_style.scss */
 .list-links-small.news-list dd {
   padding-left: 24px;
 }
-/* line 2346, ../scss/_style.scss */
+/* line 2360, ../scss/_style.scss */
 .list-links-small.resource-list {
   list-style: none;
 }
-/* line 2350, ../scss/_style.scss */
-=======
-/* line 2342, ../scss/_style.scss */
-.list-links-small.news-list dt.event > a:before {
-  content: "\f133";
-}
-/* line 2347, ../scss/_style.scss */
-.list-links-small.news-list dd {
-  padding-left: 24px;
-}
-/* line 2353, ../scss/_style.scss */
-.list-links-small.resource-list {
-  list-style: none;
-}
-/* line 2357, ../scss/_style.scss */
->>>>>>> 2562fea4
+/* line 2364, ../scss/_style.scss */
 .list-links-small.resource-list li > a:before,
 .list-links-small.resource-list dt > a:before {
   content: "\f0c1";
 }
-<<<<<<< HEAD
-/* line 2355, ../scss/_style.scss */
+/* line 2369, ../scss/_style.scss */
 .list-links-small.resource-list dd {
   padding-left: 24px;
 }
-/* line 2361, ../scss/_style.scss */
+/* line 2375, ../scss/_style.scss */
 .list-links-small.rss-list {
   list-style: none;
 }
-/* line 2365, ../scss/_style.scss */
-=======
-/* line 2362, ../scss/_style.scss */
-.list-links-small.resource-list dd {
-  padding-left: 24px;
-}
-/* line 2368, ../scss/_style.scss */
-.list-links-small.rss-list {
-  list-style: none;
-}
-/* line 2372, ../scss/_style.scss */
->>>>>>> 2562fea4
+/* line 2379, ../scss/_style.scss */
 .list-links-small.rss-list li > a:before,
 .list-links-small.rss-list dt > a:before {
   content: "\f09e";
 }
-<<<<<<< HEAD
-/* line 2370, ../scss/_style.scss */
-=======
-/* line 2377, ../scss/_style.scss */
->>>>>>> 2562fea4
+/* line 2384, ../scss/_style.scss */
 .list-links-small.rss-list dd {
   padding-left: 24px;
 }
 
-<<<<<<< HEAD
-/* line 2377, ../scss/_style.scss */
-=======
-/* line 2384, ../scss/_style.scss */
->>>>>>> 2562fea4
+/* line 2391, ../scss/_style.scss */
 form {
   font-family: "Roboto", Corbel, Avenir, "Lucida Grande", "Lucida Sans", sans-serif;
   font-size: 16px;
   font-size: 1.6rem;
 }
-<<<<<<< HEAD
-/* line 2381, ../scss/_style.scss */
-=======
-/* line 2388, ../scss/_style.scss */
->>>>>>> 2562fea4
+/* line 2395, ../scss/_style.scss */
 form input[type="search"],
 form input[type="text"],
 form input[type="email"],
@@ -5973,11 +5826,7 @@
   padding: 6px 18% 8px 10px;
   width: 80%;
 }
-<<<<<<< HEAD
-/* line 2408, ../scss/_style.scss */
-=======
-/* line 2415, ../scss/_style.scss */
->>>>>>> 2562fea4
+/* line 2422, ../scss/_style.scss */
 form input[type="search"]::-ms-clear,
 form input[type="text"]::-ms-clear,
 form input[type="email"]::-ms-clear,
@@ -5985,11 +5834,7 @@
 form textarea::-ms-clear {
   display: none;
 }
-<<<<<<< HEAD
-/* line 2412, ../scss/_style.scss */
-=======
-/* line 2419, ../scss/_style.scss */
->>>>>>> 2562fea4
+/* line 2426, ../scss/_style.scss */
 form input[type="search"]:active, form input[type="search"]:focus,
 form input[type="text"]:active,
 form input[type="text"]:focus,
@@ -6002,28 +5847,16 @@
   outline: none;
   border-color: #20AA76;
 }
-<<<<<<< HEAD
-/* line 2419, ../scss/_style.scss */
+/* line 2433, ../scss/_style.scss */
 form textarea {
   height: auto;
 }
-/* line 2423, ../scss/_style.scss */
-=======
-/* line 2426, ../scss/_style.scss */
-form textarea {
-  height: auto;
-}
-/* line 2430, ../scss/_style.scss */
->>>>>>> 2562fea4
+/* line 2437, ../scss/_style.scss */
 form input[type=checkbox],
 form input[type=radio] {
   margin-right: 6px;
 }
-<<<<<<< HEAD
-/* line 2428, ../scss/_style.scss */
-=======
-/* line 2435, ../scss/_style.scss */
->>>>>>> 2562fea4
+/* line 2442, ../scss/_style.scss */
 form select {
   border: 1px solid #CFE3DC;
   background: white;
@@ -6035,21 +5868,13 @@
   font-size: 16px;
   font-size: 1.6rem;
 }
-<<<<<<< HEAD
-/* line 2436, ../scss/_style.scss */
-=======
-/* line 2443, ../scss/_style.scss */
->>>>>>> 2562fea4
+/* line 2450, ../scss/_style.scss */
 [role="complementary"] form select {
   height: 36px;
   font-size: 14px;
   font-size: 1.4rem;
 }
-<<<<<<< HEAD
-/* line 2442, ../scss/_style.scss */
-=======
-/* line 2449, ../scss/_style.scss */
->>>>>>> 2562fea4
+/* line 2456, ../scss/_style.scss */
 form button {
   -moz-appearance: none;
   -webkit-appearance: none;
@@ -6065,31 +5890,19 @@
   font-size: 16px;
   font-size: 1.6rem;
 }
-<<<<<<< HEAD
-/* line 2452, ../scss/_style.scss */
-=======
-/* line 2459, ../scss/_style.scss */
->>>>>>> 2562fea4
+/* line 2466, ../scss/_style.scss */
 form button:hover {
   background: #44B78B;
 }
 
-<<<<<<< HEAD
-/* line 2460, ../scss/_style.scss */
-=======
-/* line 2467, ../scss/_style.scss */
->>>>>>> 2562fea4
+/* line 2474, ../scss/_style.scss */
 .form-general fieldset {
   max-width: 700px;
   border: 0;
   padding: 0;
   margin: 15px 0;
 }
-<<<<<<< HEAD
-/* line 2466, ../scss/_style.scss */
-=======
-/* line 2473, ../scss/_style.scss */
->>>>>>> 2562fea4
+/* line 2480, ../scss/_style.scss */
 .form-general fieldset input[type="search"],
 .form-general fieldset input[type="text"],
 .form-general fieldset input[type="email"],
@@ -6097,29 +5910,17 @@
   margin: 10px 0;
 }
 
-<<<<<<< HEAD
-/* line 2475, ../scss/_style.scss */
-=======
-/* line 2482, ../scss/_style.scss */
->>>>>>> 2562fea4
+/* line 2489, ../scss/_style.scss */
 .form-input {
   min-height: 40px;
   margin: 30px 0 20px;
   position: relative;
 }
-<<<<<<< HEAD
-/* line 2481, ../scss/_style.scss */
+/* line 2495, ../scss/_style.scss */
 .form-input:focus {
   background: #000;
 }
-/* line 2485, ../scss/_style.scss */
-=======
-/* line 2488, ../scss/_style.scss */
-.form-input:focus {
-  background: #000;
-}
-/* line 2492, ../scss/_style.scss */
->>>>>>> 2562fea4
+/* line 2499, ../scss/_style.scss */
 .form-input button {
   background: none;
   border: none;
@@ -6132,40 +5933,24 @@
   width: 40px;
   right: 1%;
 }
-<<<<<<< HEAD
-/* line 2500, ../scss/_style.scss */
-=======
-/* line 2507, ../scss/_style.scss */
->>>>>>> 2562fea4
+/* line 2514, ../scss/_style.scss */
 .form-input button i {
   font-size: 20px;
   font-size: 2rem;
   line-height: 1;
 }
-<<<<<<< HEAD
-/* line 2505, ../scss/_style.scss */
-=======
-/* line 2512, ../scss/_style.scss */
->>>>>>> 2562fea4
+/* line 2519, ../scss/_style.scss */
 .form-input button:hover, .form-input button:focus, .form-input button:active {
   background: none;
   color: #20AA76;
   outline: none;
 }
-<<<<<<< HEAD
-/* line 2514, ../scss/_style.scss */
-=======
-/* line 2521, ../scss/_style.scss */
->>>>>>> 2562fea4
+/* line 2528, ../scss/_style.scss */
 [role="complementary"] .form-input {
   min-height: 30px;
   margin: 20px 0 30px;
 }
-<<<<<<< HEAD
-/* line 2517, ../scss/_style.scss */
-=======
-/* line 2524, ../scss/_style.scss */
->>>>>>> 2562fea4
+/* line 2531, ../scss/_style.scss */
 [role="complementary"] .form-input input[type="search"],
 [role="complementary"] .form-input input[type="text"],
 [role="complementary"] .form-input input[type="email"] {
@@ -6173,40 +5958,24 @@
   font-size: 14px;
   font-size: 1.4rem;
 }
-<<<<<<< HEAD
-/* line 2523, ../scss/_style.scss */
-=======
-/* line 2530, ../scss/_style.scss */
->>>>>>> 2562fea4
+/* line 2537, ../scss/_style.scss */
 [role="complementary"] .form-input button {
   height: 30px;
   width: 30px;
   top: 3px;
   right: 0;
 }
-<<<<<<< HEAD
-/* line 2530, ../scss/_style.scss */
-=======
-/* line 2537, ../scss/_style.scss */
->>>>>>> 2562fea4
+/* line 2544, ../scss/_style.scss */
 [role="complementary"] .form-input button i {
   font-size: 20px;
   font-size: 2rem;
 }
 
-<<<<<<< HEAD
-/* line 2538, ../scss/_style.scss */
+/* line 2552, ../scss/_style.scss */
 form.donate {
   max-width: 150px;
 }
-/* line 2540, ../scss/_style.scss */
-=======
-/* line 2545, ../scss/_style.scss */
-form.donate {
-  max-width: 150px;
-}
-/* line 2547, ../scss/_style.scss */
->>>>>>> 2562fea4
+/* line 2554, ../scss/_style.scss */
 form.donate label {
   position: absolute;
   left: 0px;
@@ -6214,31 +5983,19 @@
   padding-top: 0.4em;
   padding-left: 0.5em;
 }
-<<<<<<< HEAD
-/* line 2547, ../scss/_style.scss */
-=======
-/* line 2554, ../scss/_style.scss */
->>>>>>> 2562fea4
+/* line 2561, ../scss/_style.scss */
 form.donate input[type=text] {
   padding-left: 20px;
   padding-right: 9px;
   /* Magic value to right-align the button inside the input */
 }
 
-<<<<<<< HEAD
-/* line 2554, ../scss/_style.scss */
-=======
-/* line 2561, ../scss/_style.scss */
->>>>>>> 2562fea4
+/* line 2568, ../scss/_style.scss */
 div[role=main] form.donate label {
   padding-top: 0.7em;
 }
 
-<<<<<<< HEAD
-/* line 2560, ../scss/_style.scss */
-=======
-/* line 2567, ../scss/_style.scss */
->>>>>>> 2562fea4
+/* line 2574, ../scss/_style.scss */
 ::-webkit-input-placeholder,
 :-moz-placeholder,
 ::-moz-placeholder,
@@ -6246,38 +6003,22 @@
   color: #859D94;
 }
 
-<<<<<<< HEAD
-/* line 2569, ../scss/_style.scss */
-=======
-/* line 2576, ../scss/_style.scss */
->>>>>>> 2562fea4
+/* line 2583, ../scss/_style.scss */
 .form-email h3 {
   font-size: 18px;
   font-size: 1.8rem;
   margin: 10px 0;
 }
-<<<<<<< HEAD
-/* line 2573, ../scss/_style.scss */
+/* line 2587, ../scss/_style.scss */
 .form-email .meta, .form-email .list-links dd, .list-links .form-email dd {
   margin: 0;
 }
-/* line 2576, ../scss/_style.scss */
-=======
-/* line 2580, ../scss/_style.scss */
-.form-email .meta, .form-email .list-links dd, .list-links .form-email dd {
-  margin: 0;
-}
-/* line 2583, ../scss/_style.scss */
->>>>>>> 2562fea4
+/* line 2590, ../scss/_style.scss */
 .form-email form {
   margin: 10px 0 30px;
 }
 
-<<<<<<< HEAD
-/* line 2582, ../scss/_style.scss */
-=======
-/* line 2589, ../scss/_style.scss */
->>>>>>> 2562fea4
+/* line 2596, ../scss/_style.scss */
 .nav-pagination {
   font-family: "Roboto", Corbel, Avenir, "Lucida Grande", "Lucida Sans", sans-serif;
   font-size: 14px;
@@ -6290,21 +6031,13 @@
   padding: 30px 0 0;
   text-align: center;
 }
-<<<<<<< HEAD
-/* line 2594, ../scss/_style.scss */
-=======
-/* line 2601, ../scss/_style.scss */
->>>>>>> 2562fea4
+/* line 2608, ../scss/_style.scss */
 .nav-pagination li {
   display: inline-block;
   display: inline;
   zoom: 1;
 }
-<<<<<<< HEAD
-/* line 2601, ../scss/_style.scss */
-=======
-/* line 2608, ../scss/_style.scss */
->>>>>>> 2562fea4
+/* line 2615, ../scss/_style.scss */
 .nav-pagination a {
   border: none;
   color: #798780;
@@ -6322,11 +6055,7 @@
   margin: 0 2px;
   width: 30px;
 }
-<<<<<<< HEAD
-/* line 2618, ../scss/_style.scss */
-=======
-/* line 2625, ../scss/_style.scss */
->>>>>>> 2562fea4
+/* line 2632, ../scss/_style.scss */
 .nav-pagination a.previous, .nav-pagination a.next {
   font-size: 16px;
   font-size: 1.6rem;
@@ -6337,41 +6066,25 @@
   line-height: 43px;
   width: 40px;
 }
-<<<<<<< HEAD
-/* line 2628, ../scss/_style.scss */
-=======
-/* line 2635, ../scss/_style.scss */
->>>>>>> 2562fea4
+/* line 2642, ../scss/_style.scss */
 .nav-pagination a.previous {
   margin-right: 10px;
   margin-right: 70px;
 }
-<<<<<<< HEAD
-/* line 2634, ../scss/_style.scss */
-=======
-/* line 2641, ../scss/_style.scss */
->>>>>>> 2562fea4
+/* line 2648, ../scss/_style.scss */
 .nav-pagination a.next {
   margin-left: 10px;
   text-indent: 1px;
   margin-left: 70px;
 }
-<<<<<<< HEAD
-/* line 2642, ../scss/_style.scss */
-=======
-/* line 2649, ../scss/_style.scss */
->>>>>>> 2562fea4
+/* line 2656, ../scss/_style.scss */
 .nav-pagination a:hover, .nav-pagination a:focus, .nav-pagination a:active, .nav-pagination a.active {
   background: none;
   color: #20AA76;
   background: #20AA76;
   color: white;
 }
-<<<<<<< HEAD
-/* line 2654, ../scss/_style.scss */
-=======
-/* line 2661, ../scss/_style.scss */
->>>>>>> 2562fea4
+/* line 2668, ../scss/_style.scss */
 .mdzr-no-borderradius .nav-pagination a {
   display: inline;
   background: none;
@@ -6380,31 +6093,19 @@
   width: auto;
   margin: 0 5px !important;
 }
-<<<<<<< HEAD
-/* line 2662, ../scss/_style.scss */
-=======
-/* line 2669, ../scss/_style.scss */
->>>>>>> 2562fea4
+/* line 2676, ../scss/_style.scss */
 .mdzr-no-borderradius .nav-pagination a:hover, .mdzr-no-borderradius .nav-pagination a:active, .mdzr-no-borderradius .nav-pagination a:focus, .mdzr-no-borderradius .nav-pagination a.active {
   background: none;
   color: #20AA76;
 }
 
-<<<<<<< HEAD
-/* line 2673, ../scss/_style.scss */
-=======
-/* line 2680, ../scss/_style.scss */
->>>>>>> 2562fea4
+/* line 2687, ../scss/_style.scss */
 hr {
   border: 0;
   border-top: 1px solid #CFE3DC;
 }
 
-<<<<<<< HEAD
-/* line 2683, ../scss/_style.scss */
-=======
-/* line 2690, ../scss/_style.scss */
->>>>>>> 2562fea4
+/* line 2697, ../scss/_style.scss */
 .badge {
   -moz-border-radius: 4px;
   -webkit-border-radius: 4px;
@@ -6419,11 +6120,7 @@
   background-color: #20AA76;
 }
 
-<<<<<<< HEAD
-/* line 2696, ../scss/_style.scss */
-=======
-/* line 2703, ../scss/_style.scss */
->>>>>>> 2562fea4
+/* line 2710, ../scss/_style.scss */
 .user-info .avatar {
   padding: 20px;
   border: 1px solid #CFE3DC;
@@ -6433,11 +6130,7 @@
   float: right;
 }
 
-<<<<<<< HEAD
-/* line 2703, ../scss/_style.scss */
-=======
-/* line 2710, ../scss/_style.scss */
->>>>>>> 2562fea4
+/* line 2717, ../scss/_style.scss */
 .visuallyhidden {
   border: 0;
   clip: rect(0 0 0 0);
@@ -6449,11 +6142,7 @@
   width: 1px;
 }
 
-<<<<<<< HEAD
-/* line 2706, ../scss/_style.scss */
-=======
-/* line 2713, ../scss/_style.scss */
->>>>>>> 2562fea4
+/* line 2720, ../scss/_style.scss */
 .clearfix, .group-container {
   zoom: 1;
 }
@@ -6487,7 +6176,7 @@
   background: #C9F0DD;
   color: #0C4B33;
   font-family: "Inconsolata", "Courier New", Courier, monospace;
-  font-size: 1.05em;
+  font-size: 1.1em;
   padding: 5px 20px;
   -moz-border-radius: 4px 4px 0 0;
   -webkit-border-radius: 4px;
